"""
    Module for computing the automerger graph.
"""

from git_apple_llvm.am.am_config import find_am_configs, AMTargetBranchConfig
from git_apple_llvm.am.core import CommitStates, find_inflight_merges, compute_unmerged_commits, has_merge_conflict
from git_apple_llvm.am.oracle import get_ci_status
from git_apple_llvm.am.zippered_merge import compute_zippered_merges
from typing import Dict, Set, List, Optional
import sys
import logging
try:
    from graphviz import Digraph
except ImportError:
    pass


log = logging.getLogger(__name__)

# Graphviz node, edge and graph attributes.
# https://www.graphviz.org/doc/info/attrs.html
NODESEP = '1'
NODE_ATTR = {'shape': 'record',
             'style': 'filled',
             'color': 'lightgray',
             'fixedsize': 'true',
             'width': '4',
             'height': '0.8',
             }
PENWIDTH = '2'
RANKDIR = 'LR'
RANKSEP = '1'
SPLINES = 'ortho'

# Graphviz colors.
# https://www.graphviz.org/doc/info/colors.html
GREEN = 'green3'
BLUE = 'blue3'
YELLOW = 'gold3'
RED = 'red3'


class Subgraph:

    def __init__(self, name: str):
        self.name: str = name
        self.nodes: List[str] = []
        self.subgraphs: Dict[str, Subgraph] = dict()

    def add_node(self, node: str):
        self.nodes.append(node)

    def __getitem__(self, name):
        if name not in self.subgraphs:
            self.subgraphs[name] = Subgraph(name)
        return self.subgraphs[name]

    def materialize(self, graph):
        log.info(f'Creating {self.name} subgraph with {len(self.nodes)} nodes '
                 f'and {len(self.subgraphs)} nested subgraphs.')
        with graph.subgraph(name=f'cluster_{self.name}') as subgraph:
            subgraph.attr(label=self.name)
            for node in self.nodes:
                subgraph.node(node)
            for _, subsubgraph in self.subgraphs.items():
                subsubgraph.materialize(subgraph)


class EdgeStates:
    clear = 'clear'
    waiting = 'waiting'
    working = 'working'
    blocked = 'blocked'

    @staticmethod
    def get_color(state: str):
        colors: Dict = {
            EdgeStates.clear: GREEN,
            EdgeStates.waiting: BLUE,
            EdgeStates.working: YELLOW,
            EdgeStates.blocked: RED,
        }
        return colors[state]

    @staticmethod
    def get_state(commit_state: str):
        if commit_state in [CommitStates.passed]:
            return EdgeStates.clear
        if commit_state in [CommitStates.pending, CommitStates.started]:
            return EdgeStates.working
        if commit_state in [CommitStates.conflict, CommitStates.failed, CommitStates.known_failed]:
            return EdgeStates.blocked


def get_state(upstream_branch: str,
              target_branch: str,
              inflight_merges: Dict[str, List[str]],
              remote: str = 'origin',
              query_ci_status: bool = False):
    log.info(f'Computing status for [{upstream_branch} -> {target_branch}]')
    commits: Optional[List[str]] = compute_unmerged_commits(remote=remote,
                                                            target_branch=target_branch,
                                                            upstream_branch=upstream_branch,
                                                            format='%H')
    if not commits:
        return EdgeStates.clear

    commits_inflight: Set[str] = set(
        inflight_merges[target_branch] if target_branch in inflight_merges else [])

    def get_commit_state(commit: str, check_for_merge_conflict: bool):
        if query_ci_status:
            ci_state: Optional[str] = get_ci_status(commit, target_branch)
            if ci_state:
                return EdgeStates.get_state(ci_state)
        if check_for_merge_conflict and has_merge_conflict(commit, target_branch, remote):
            return EdgeStates.blocked
        if commit in commits_inflight:
            return EdgeStates.working
        return EdgeStates.clear

    # Determine the status of this edge.
    # The edge is blocked if there is a least one blocked commit. If there are
    # no blocked commits, the edge is working if there's at least one working
    # commit. Otherwise the edge is clear.
    working: bool = False
    check_for_merge_conflict: bool = True
    for commit in commits:
        commit_state = get_commit_state(commit, check_for_merge_conflict)
        if commit_state is EdgeStates.blocked:
            return EdgeStates.blocked
        if commit_state is EdgeStates.working:
            working = True
        # Only check for a merge conflict on the first commit.
        check_for_merge_conflict = False
    if working:
        return EdgeStates.working
    return EdgeStates.clear


<<<<<<< HEAD
=======
def get_zippered_state(config: AMTargetBranchConfig, remote: str):
    log.info(f'Computing status for [{config.upstream} -> {config.target} <- {config.secondary_upstream}]')
    merges: Optional[List[List[str]]] = []
    merges = compute_zippered_merges(remote=remote, target=config.target,
                                     left_upstream=config.upstream,
                                     right_upstream=config.secondary_upstream,
                                     common_ancestor=config.common_ancestor,
                                     stop_on_first=True)
    if merges:
        return (EdgeStates.working, EdgeStates.working)

    left_commits: Optional[List[str]] = compute_unmerged_commits(remote=remote, target_branch=config.target,
                                                                 upstream_branch=config.upstream)
    right_commits: Optional[List[str]] = compute_unmerged_commits(remote=remote, target_branch=config.target,
                                                                  upstream_branch=config.secondary_upstream)

    left_state = EdgeStates.waiting if left_commits else EdgeStates.clear
    right_state = EdgeStates.waiting if right_commits else EdgeStates.clear
    return (left_state, right_state)


def create_subgraph(graph, name: str, nodes: List[str]):
    log.info(f'Creating {name} subgraph with {len(nodes)} node(s)')
    with graph.subgraph(name=f'cluster_{name}') as subgraph:
        subgraph.attr(label=name)
        for node in nodes:
            subgraph.node(node)


>>>>>>> fc091964
def add_branches(graph, branches: List[str]):
    llvm = Subgraph('LLVM')
    swift = Subgraph('Swift')
    internal = Subgraph('Internal')

    branches = sorted(set(branches))
    for branch in branches:
        if branch.startswith('llvm'):
            llvm.add_node(branch)
            continue
        if branch.startswith('swift'):
            swift.add_node(branch)
            continue
        if branch.startswith('apple'):
            swift.add_node(branch)
            continue
        internal.add_node(branch)

    llvm.materialize(graph)
    swift.materialize(graph)
    internal.materialize(graph)


def print_graph(remotes: List = ['origin'],
                query_ci_status: bool = False,
                fmt: str = 'pdf'):
    if 'graphviz' not in sys.modules:
        print(f'Generating the automerger graph requires the "graphviz" Python package.')
        return
    try:
        graph = Digraph(comment='Automergers',
                        format=fmt,
                        node_attr=NODE_ATTR)
        graph.attr(rankdir=RANKDIR,
                   nodesep=NODESEP,
                   ranksep=RANKSEP,
                   splines=SPLINES)
    except ValueError as e:
        print(e)
        return

    # Collect all branches and create corresponding subgraphs.
    branches: List[str] = []
    for remote in remotes:
        for config in find_am_configs(remote):
            branches.append(config.upstream)
            branches.append(config.target)
            if config.secondary_upstream:
                branches.append(config.secondary_upstream)
    add_branches(graph, branches)

    # Create the edges.
    for remote in remotes:
        configs: List[AMTargetBranchConfig] = find_am_configs(remote)
        if len(configs) == 0:
            print(f'No automerger configured for remote "{remote}"')
            continue
        merges = find_inflight_merges(remote)
        for config in configs:
            if config.secondary_upstream:
                left_state, right_state = get_zippered_state(config, remote)
                graph.edge(config.upstream, config.target,
                           color=EdgeStates.get_color(left_state),
                           penwidth=PENWIDTH)
                graph.edge(config.secondary_upstream, config.target,
                           color=EdgeStates.get_color(right_state),
                           penwidth=PENWIDTH, constraint='false')
            else:
                edge_state = get_state(config.upstream,
                                       config.target,
                                       merges,
                                       remote,
                                       query_ci_status)
                graph.edge(config.upstream, config.target,
                           color=EdgeStates.get_color(edge_state),
                           penwidth=PENWIDTH)
    graph.render('automergers', view=True)<|MERGE_RESOLUTION|>--- conflicted
+++ resolved
@@ -138,8 +138,6 @@
     return EdgeStates.clear
 
 
-<<<<<<< HEAD
-=======
 def get_zippered_state(config: AMTargetBranchConfig, remote: str):
     log.info(f'Computing status for [{config.upstream} -> {config.target} <- {config.secondary_upstream}]')
     merges: Optional[List[List[str]]] = []
@@ -169,7 +167,6 @@
             subgraph.node(node)
 
 
->>>>>>> fc091964
 def add_branches(graph, branches: List[str]):
     llvm = Subgraph('LLVM')
     swift = Subgraph('Swift')
